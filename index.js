--- conflicted
+++ resolved
@@ -25,7 +25,6 @@
   return require.resolve(path.join('monaco-editor/esm', filePath));
 }
 
-<<<<<<< HEAD
 /**
  * Return the interpolated final filename for a worker, respecting the file name template.
  */
@@ -35,14 +34,7 @@
   });
 }
 
-const languagesById = fromPairs(
-  flatMap(toPairs(LANGUAGES), ([id, language]) =>
-    [id].concat(language.alias || []).map((label) => [label, mixin({ label }, language)])
-  )
-);
-=======
 const languagesById = mapValues(LANGUAGES, (language, id) => mixin({ label: id }, language));
->>>>>>> dfa3f22c
 const featuresById = mapValues(FEATURES, (feature, key) => mixin({ label: key }, feature))
 
 function getFeaturesIds(userFeatures, predefinedFeaturesById) {
@@ -73,34 +65,20 @@
     this.options = {
       languages: languages.map((id) => languagesById[id]).filter(Boolean),
       features: features.map(id => featuresById[id]).filter(Boolean),
-<<<<<<< HEAD
-      filename: options.filename || "[name].worker.js"
-=======
-      output: options.output || '',
-      publicPath: options.publicPath || ''
->>>>>>> dfa3f22c
+      filename: options.filename || "[name].worker.js",
+      publicPath: options.publicPath || '',
     };
   }
 
   apply(compiler) {
-<<<<<<< HEAD
-    const { languages, features, filename } = this.options;
-    const publicPath = getPublicPath(compiler);
-=======
-    const { languages, features, output, publicPath } = this.options;
+    const { languages, features, filename, publicPath } = this.options;
     const compilationPublicPath = getCompilationPublicPath(compiler);
->>>>>>> dfa3f22c
     const modules = [EDITOR_MODULE].concat(languages).concat(features);
     const workers = modules.map(
       ({ label, worker }) => worker && (mixin({ label }, worker))
     ).filter(Boolean);
-<<<<<<< HEAD
-    const rules = createLoaderRules(languages, features, workers, publicPath, filename);
+    const rules = createLoaderRules(languages, features, workers, filename, publicPath, compilationPublicPath);
     const plugins = createPlugins(workers, filename);
-=======
-    const rules = createLoaderRules(languages, features, workers, output, publicPath, compilationPublicPath);
-    const plugins = createPlugins(workers, output);
->>>>>>> dfa3f22c
     addCompilerRules(compiler, rules);
     addCompilerPlugins(compiler, plugins);
   }
@@ -120,11 +98,7 @@
   return compiler.options.output && compiler.options.output.publicPath || '';
 }
 
-<<<<<<< HEAD
-function createLoaderRules(languages, features, workers, publicPath, filename) {
-=======
-function createLoaderRules(languages, features, workers, outputPath, pluginPublicPath, compilationPublicPath) {
->>>>>>> dfa3f22c
+function createLoaderRules(languages, features, workers, filename, pluginPublicPath, compilationPublicPath) {
   if (!languages.length && !features.length) { return []; }
   const languagePaths = flatArr(languages.map(({ entry }) => entry).filter(Boolean));
   const featurePaths = flatArr(features.map(({ entry }) => entry).filter(Boolean));
