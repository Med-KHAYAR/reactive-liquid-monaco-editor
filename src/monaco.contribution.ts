--- conflicted
+++ resolved
@@ -1,269 +1,252 @@
-/*---------------------------------------------------------------------------------------------
- *  Copyright (c) Microsoft Corporation. All rights reserved.
- *  Licensed under the MIT License. See License.txt in the project root for license information.
- *--------------------------------------------------------------------------------------------*/
-'use strict';
-
-import * as mode from './tsMode';
-import { typescriptVersion } from './lib/typescriptServicesMetadata'; // do not import the whole typescriptServices here
-
-import Emitter = monaco.Emitter;
-import IEvent = monaco.IEvent;
-import IDisposable = monaco.IDisposable;
-
-// --- TypeScript configuration and defaults ---------
-
-export interface IExtraLib {
-	content: string;
-	version: number;
-}
-
-export interface IExtraLibs {
-	[path: string]: IExtraLib;
-}
-
-export class LanguageServiceDefaultsImpl implements monaco.languages.typescript.LanguageServiceDefaults {
-
-	private _onDidChange = new Emitter<void>();
-	private _onDidExtraLibsChange = new Emitter<void>();
-
-	private _extraLibs: IExtraLibs;
-	private _workerMaxIdleTime: number;
-	private _eagerModelSync: boolean;
-	private _compilerOptions: monaco.languages.typescript.CompilerOptions;
-	private _diagnosticsOptions: monaco.languages.typescript.DiagnosticsOptions;
-	private _onDidExtraLibsChangeTimeout: number;
-
-	constructor(compilerOptions: monaco.languages.typescript.CompilerOptions, diagnosticsOptions: monaco.languages.typescript.DiagnosticsOptions) {
-		this._extraLibs = Object.create(null);
-		this._workerMaxIdleTime = 2 * 60 * 1000;
-		this.setCompilerOptions(compilerOptions);
-		this.setDiagnosticsOptions(diagnosticsOptions);
-		this._onDidExtraLibsChangeTimeout = -1;
-	}
-
-	get onDidChange(): IEvent<void> {
-		return this._onDidChange.event;
-	}
-
-	get onDidExtraLibsChange(): IEvent<void> {
-		return this._onDidExtraLibsChange.event;
-	}
-
-	getExtraLibs(): IExtraLibs {
-		return this._extraLibs;
-	}
-
-	addExtraLib(content: string, filePath?: string): IDisposable {
-		if (typeof filePath === 'undefined') {
-			filePath = `ts:extralib-${Math.random().toString(36).substring(2, 15)}`;
-		}
-
-		if (this._extraLibs[filePath] && this._extraLibs[filePath].content === content) {
-			// no-op, there already exists an extra lib with this content
-			return {
-				dispose: () => { }
-			};
-		}
-
-		let myVersion = 1;
-		if (this._extraLibs[filePath]) {
-			myVersion = this._extraLibs[filePath].version + 1;
-		}
-
-		this._extraLibs[filePath] = {
-			content: content,
-			version: myVersion,
-		};
-		this._fireOnDidExtraLibsChangeSoon();
-
-		return {
-			dispose: () => {
-				let extraLib = this._extraLibs[filePath];
-				if (!extraLib) {
-					return;
-				}
-				if (extraLib.version !== myVersion) {
-					return;
-				}
-
-				delete this._extraLibs[filePath];
-				this._fireOnDidExtraLibsChangeSoon();
-			}
-		};
-	}
-
-<<<<<<< HEAD
-	setExtraLibs(libs: Array<{ content: string; filePath?: string }>): IDisposable {
-		const paths = [];
-
-		if (libs && libs.length > 0) {
-			libs.forEach(lib => {
-				const filePath = lib.filePath || `ts:extralib-${Date.now()}`;
-				const content = lib.content;
-
-				this._extraLibs[filePath] = content;
-				paths.push(filePath);
-			});
-
-			this._onDidChange.fire(this);
-		}
-
-		return {
-			dispose: () => {
-				if (paths.length > 0) {
-					let changed = false;
-
-					paths.forEach(filePath => {
-						if (delete this._extraLibs[filePath]) {
-							changed = true;
-						}
-					});
-
-					if (changed) {
-						this._onDidChange.fire(this);
-					}
-				}
-			}
-		}
-=======
-	private _fireOnDidExtraLibsChangeSoon(): void {
-		if (this._onDidExtraLibsChangeTimeout !== -1) {
-			// already scheduled
-			return;
-		}
-		this._onDidExtraLibsChangeTimeout = setTimeout(() => {
-			this._onDidExtraLibsChangeTimeout = -1;
-			this._onDidExtraLibsChange.fire(undefined);
-		}, 0);
->>>>>>> 07cbd6da
-	}
-
-	getCompilerOptions(): monaco.languages.typescript.CompilerOptions {
-		return this._compilerOptions;
-	}
-
-	setCompilerOptions(options: monaco.languages.typescript.CompilerOptions): void {
-		this._compilerOptions = options || Object.create(null);
-		this._onDidChange.fire(undefined);
-	}
-
-	getDiagnosticsOptions(): monaco.languages.typescript.DiagnosticsOptions {
-		return this._diagnosticsOptions;
-	}
-
-	setDiagnosticsOptions(options: monaco.languages.typescript.DiagnosticsOptions): void {
-		this._diagnosticsOptions = options || Object.create(null);
-		this._onDidChange.fire(undefined);
-	}
-
-	setMaximumWorkerIdleTime(value: number): void {
-		// doesn't fire an event since no
-		// worker restart is required here
-		this._workerMaxIdleTime = value;
-	}
-
-	getWorkerMaxIdleTime() {
-		return this._workerMaxIdleTime;
-	}
-
-	setEagerModelSync(value: boolean) {
-		// doesn't fire an event since no
-		// worker restart is required here
-		this._eagerModelSync = value;
-	}
-
-	getEagerModelSync() {
-		return this._eagerModelSync;
-	}
-}
-
-//#region enums copied from typescript to prevent loading the entire typescriptServices ---
-
-enum ModuleKind {
-	None = 0,
-	CommonJS = 1,
-	AMD = 2,
-	UMD = 3,
-	System = 4,
-	ES2015 = 5,
-	ESNext = 99
-}
-
-enum JsxEmit {
-	None = 0,
-	Preserve = 1,
-	React = 2,
-	ReactNative = 3
-}
-
-enum NewLineKind {
-	CarriageReturnLineFeed = 0,
-	LineFeed = 1
-}
-
-enum ScriptTarget {
-	ES3 = 0,
-	ES5 = 1,
-	ES2015 = 2,
-	ES2016 = 3,
-	ES2017 = 4,
-	ES2018 = 5,
-	ES2019 = 6,
-	ES2020 = 7,
-	ESNext = 99,
-	JSON = 100,
-	Latest = ESNext,
-}
-
-enum ModuleResolutionKind {
-	Classic = 1,
-	NodeJs = 2
-}
-//#endregion
-
-const typescriptDefaults = new LanguageServiceDefaultsImpl(
-	{ allowNonTsExtensions: true, target: ScriptTarget.Latest },
-	{ noSemanticValidation: false, noSyntaxValidation: false });
-
-const javascriptDefaults = new LanguageServiceDefaultsImpl(
-	{ allowNonTsExtensions: true, allowJs: true, target: ScriptTarget.Latest },
-	{ noSemanticValidation: true, noSyntaxValidation: false });
-
-function getTypeScriptWorker(): Promise<any> {
-	return getMode().then(mode => mode.getTypeScriptWorker());
-}
-
-function getJavaScriptWorker(): Promise<any> {
-	return getMode().then(mode => mode.getJavaScriptWorker());
-}
-
-// Export API
-function createAPI(): typeof monaco.languages.typescript {
-	return {
-		ModuleKind: ModuleKind,
-		JsxEmit: JsxEmit,
-		NewLineKind: NewLineKind,
-		ScriptTarget: ScriptTarget,
-		ModuleResolutionKind: ModuleResolutionKind,
-		typescriptVersion,
-		typescriptDefaults: typescriptDefaults,
-		javascriptDefaults: javascriptDefaults,
-		getTypeScriptWorker: getTypeScriptWorker,
-		getJavaScriptWorker: getJavaScriptWorker
-	}
-}
-monaco.languages.typescript = createAPI();
-
-// --- Registration to monaco editor ---
-
-function getMode(): Promise<typeof mode> {
-	return import('./tsMode');
-}
-
-monaco.languages.onLanguage('typescript', () => {
-	return getMode().then(mode => mode.setupTypeScript(typescriptDefaults));
-});
-monaco.languages.onLanguage('javascript', () => {
-	return getMode().then(mode => mode.setupJavaScript(javascriptDefaults));
-});
+/*---------------------------------------------------------------------------------------------
+ *  Copyright (c) Microsoft Corporation. All rights reserved.
+ *  Licensed under the MIT License. See License.txt in the project root for license information.
+ *--------------------------------------------------------------------------------------------*/
+'use strict';
+
+import * as mode from './tsMode';
+import { typescriptVersion } from './lib/typescriptServicesMetadata'; // do not import the whole typescriptServices here
+
+import Emitter = monaco.Emitter;
+import IEvent = monaco.IEvent;
+import IDisposable = monaco.IDisposable;
+
+// --- TypeScript configuration and defaults ---------
+
+export interface IExtraLib {
+	content: string;
+	version: number;
+}
+
+export interface IExtraLibs {
+	[path: string]: IExtraLib;
+}
+
+export class LanguageServiceDefaultsImpl implements monaco.languages.typescript.LanguageServiceDefaults {
+
+	private _onDidChange = new Emitter<void>();
+	private _onDidExtraLibsChange = new Emitter<void>();
+
+	private _extraLibs: IExtraLibs;
+	private _workerMaxIdleTime: number;
+	private _eagerModelSync: boolean;
+	private _compilerOptions: monaco.languages.typescript.CompilerOptions;
+	private _diagnosticsOptions: monaco.languages.typescript.DiagnosticsOptions;
+	private _onDidExtraLibsChangeTimeout: number;
+
+	constructor(compilerOptions: monaco.languages.typescript.CompilerOptions, diagnosticsOptions: monaco.languages.typescript.DiagnosticsOptions) {
+		this._extraLibs = Object.create(null);
+		this._workerMaxIdleTime = 2 * 60 * 1000;
+		this.setCompilerOptions(compilerOptions);
+		this.setDiagnosticsOptions(diagnosticsOptions);
+		this._onDidExtraLibsChangeTimeout = -1;
+	}
+
+	get onDidChange(): IEvent<void> {
+		return this._onDidChange.event;
+	}
+
+	get onDidExtraLibsChange(): IEvent<void> {
+		return this._onDidExtraLibsChange.event;
+	}
+
+	getExtraLibs(): IExtraLibs {
+		return this._extraLibs;
+	}
+
+	addExtraLib(content: string, filePath?: string): IDisposable {
+		if (typeof filePath === 'undefined') {
+			filePath = `ts:extralib-${Math.random().toString(36).substring(2, 15)}`;
+		}
+
+		if (this._extraLibs[filePath] && this._extraLibs[filePath].content === content) {
+			// no-op, there already exists an extra lib with this content
+			return {
+				dispose: () => { }
+			};
+		}
+
+		let myVersion = 1;
+		if (this._extraLibs[filePath]) {
+			myVersion = this._extraLibs[filePath].version + 1;
+		}
+
+		this._extraLibs[filePath] = {
+			content: content,
+			version: myVersion,
+		};
+		this._fireOnDidExtraLibsChangeSoon();
+
+		return {
+			dispose: () => {
+				let extraLib = this._extraLibs[filePath];
+				if (!extraLib) {
+					return;
+				}
+				if (extraLib.version !== myVersion) {
+					return;
+				}
+
+				delete this._extraLibs[filePath];
+				this._fireOnDidExtraLibsChangeSoon();
+			}
+		};
+	}
+
+	setExtraLibs(libs: { content: string; filePath?: string }[]): void {
+		// clear out everything
+		this._extraLibs = Object.create(null);
+
+		if (libs && libs.length > 0) {
+			for (const lib of libs) {
+				const filePath = lib.filePath || `ts:extralib-${Math.random().toString(36).substring(2, 15)}`;
+				const content = lib.content;
+				this._extraLibs[filePath] = {
+					content: content,
+					version: 1
+				};
+			}
+		}
+
+		this._fireOnDidExtraLibsChangeSoon();
+	}
+
+	private _fireOnDidExtraLibsChangeSoon(): void {
+		if (this._onDidExtraLibsChangeTimeout !== -1) {
+			// already scheduled
+			return;
+		}
+		this._onDidExtraLibsChangeTimeout = setTimeout(() => {
+			this._onDidExtraLibsChangeTimeout = -1;
+			this._onDidExtraLibsChange.fire(undefined);
+		}, 0);
+	}
+
+	getCompilerOptions(): monaco.languages.typescript.CompilerOptions {
+		return this._compilerOptions;
+	}
+
+	setCompilerOptions(options: monaco.languages.typescript.CompilerOptions): void {
+		this._compilerOptions = options || Object.create(null);
+		this._onDidChange.fire(undefined);
+	}
+
+	getDiagnosticsOptions(): monaco.languages.typescript.DiagnosticsOptions {
+		return this._diagnosticsOptions;
+	}
+
+	setDiagnosticsOptions(options: monaco.languages.typescript.DiagnosticsOptions): void {
+		this._diagnosticsOptions = options || Object.create(null);
+		this._onDidChange.fire(undefined);
+	}
+
+	setMaximumWorkerIdleTime(value: number): void {
+		// doesn't fire an event since no
+		// worker restart is required here
+		this._workerMaxIdleTime = value;
+	}
+
+	getWorkerMaxIdleTime() {
+		return this._workerMaxIdleTime;
+	}
+
+	setEagerModelSync(value: boolean) {
+		// doesn't fire an event since no
+		// worker restart is required here
+		this._eagerModelSync = value;
+	}
+
+	getEagerModelSync() {
+		return this._eagerModelSync;
+	}
+}
+
+//#region enums copied from typescript to prevent loading the entire typescriptServices ---
+
+enum ModuleKind {
+	None = 0,
+	CommonJS = 1,
+	AMD = 2,
+	UMD = 3,
+	System = 4,
+	ES2015 = 5,
+	ESNext = 99
+}
+
+enum JsxEmit {
+	None = 0,
+	Preserve = 1,
+	React = 2,
+	ReactNative = 3
+}
+
+enum NewLineKind {
+	CarriageReturnLineFeed = 0,
+	LineFeed = 1
+}
+
+enum ScriptTarget {
+	ES3 = 0,
+	ES5 = 1,
+	ES2015 = 2,
+	ES2016 = 3,
+	ES2017 = 4,
+	ES2018 = 5,
+	ES2019 = 6,
+	ES2020 = 7,
+	ESNext = 99,
+	JSON = 100,
+	Latest = ESNext,
+}
+
+enum ModuleResolutionKind {
+	Classic = 1,
+	NodeJs = 2
+}
+//#endregion
+
+const typescriptDefaults = new LanguageServiceDefaultsImpl(
+	{ allowNonTsExtensions: true, target: ScriptTarget.Latest },
+	{ noSemanticValidation: false, noSyntaxValidation: false });
+
+const javascriptDefaults = new LanguageServiceDefaultsImpl(
+	{ allowNonTsExtensions: true, allowJs: true, target: ScriptTarget.Latest },
+	{ noSemanticValidation: true, noSyntaxValidation: false });
+
+function getTypeScriptWorker(): Promise<any> {
+	return getMode().then(mode => mode.getTypeScriptWorker());
+}
+
+function getJavaScriptWorker(): Promise<any> {
+	return getMode().then(mode => mode.getJavaScriptWorker());
+}
+
+// Export API
+function createAPI(): typeof monaco.languages.typescript {
+	return {
+		ModuleKind: ModuleKind,
+		JsxEmit: JsxEmit,
+		NewLineKind: NewLineKind,
+		ScriptTarget: ScriptTarget,
+		ModuleResolutionKind: ModuleResolutionKind,
+		typescriptVersion,
+		typescriptDefaults: typescriptDefaults,
+		javascriptDefaults: javascriptDefaults,
+		getTypeScriptWorker: getTypeScriptWorker,
+		getJavaScriptWorker: getJavaScriptWorker
+	}
+}
+monaco.languages.typescript = createAPI();
+
+// --- Registration to monaco editor ---
+
+function getMode(): Promise<typeof mode> {
+	return import('./tsMode');
+}
+
+monaco.languages.onLanguage('typescript', () => {
+	return getMode().then(mode => mode.setupTypeScript(typescriptDefaults));
+});
+monaco.languages.onLanguage('javascript', () => {
+	return getMode().then(mode => mode.setupJavaScript(javascriptDefaults));
+});